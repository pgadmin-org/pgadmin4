--- conflicted
+++ resolved
@@ -55,20 +55,12 @@
 
 # Application version suffix, e.g. 'beta1', 'dev'. Usually an empty string
 # for GA releases.
-<<<<<<< HEAD
-APP_SUFFIX = 'rc2'
-=======
 APP_SUFFIX = ''
->>>>>>> f2929046
 
 # Numeric application version for upgrade checks. Should be in the format:
 # [X]XYYZZ, where X is the release version, Y is the revision, with a leading
 # zero if needed, and Z represents the suffix, with a leading zero if needed
-<<<<<<< HEAD
-APP_VERSION_INT = 20002
-=======
 APP_VERSION_INT = 20003
->>>>>>> f2929046
 
 # DO NOT CHANGE!
 # The application version string, constructed from the components

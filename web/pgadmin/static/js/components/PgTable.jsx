/////////////////////////////////////////////////////////////
//
// pgAdmin 4 - PostgreSQL Tools
//
// Copyright (C) 2013 - 2024, The pgAdmin Development Team
// This software is released under the PostgreSQL Licence
//
//////////////////////////////////////////////////////////////

import React, { useMemo, useRef } from 'react';

import {
  useReactTable,
  getCoreRowModel,
  getSortedRowModel,
  getFilteredRowModel,
  getExpandedRowModel,
  flexRender,
} from '@tanstack/react-table';
import {
  QueryClient,
  QueryClientProvider,
  useInfiniteQuery,
  keepPreviousData,
} from '@tanstack/react-query';
import { useVirtualizer } from '@tanstack/react-virtual';
import { styled } from '@mui/material/styles';
import PropTypes from 'prop-types';
import { InputText } from './FormComponents';
import _ from 'lodash';
import gettext from 'sources/gettext';
import SchemaView from '../SchemaView';
import EmptyPanelMessage from './EmptyPanelMessage';
import { PgReactTable, PgReactTableBody, PgReactTableCell, PgReactTableHeader, PgReactTableRow, PgReactTableRowContent, PgReactTableRowExpandContent, getCheckboxCell, getCheckboxHeaderCell } from './PgReactTableStyled';
import { Box } from '@mui/material';

const ROW_HEIGHT = 30;
function TableRow({ index, style, schema, row, measureElement}) {
  const [expandComplete, setExpandComplete] = React.useState(false);
  const rowRef = React.useRef();

  React.useEffect(() => {
    if (rowRef.current) {
      if (!expandComplete && rowRef.current.style.height == `${ROW_HEIGHT}px`) {
        return;
      }
      measureElement(rowRef.current);
    }
  }, [row.getIsExpanded(), expandComplete]);

  return (
    <PgReactTableRow data-index={index} ref={rowRef} style={style}>
      <PgReactTableRowContent>
        {row.getVisibleCells().map((cell) => {
          const content = flexRender(cell.column.columnDef.cell, cell.getContext());

          return (
            <PgReactTableCell cell={cell} row={row} key={cell.id}>
              {content}
            </PgReactTableCell>
          );
        })}
      </PgReactTableRowContent>
      <PgReactTableRowExpandContent row={row}>
        <SchemaView
          getInitData={() => Promise.resolve(row.original)}
          viewHelperProps={{ mode: 'properties' }}
          schema={schema}
          showFooter={false}
          onDataChange={() => { setExpandComplete(true); }}
        />
      </PgReactTableRowExpandContent>
    </PgReactTableRow>
  );
}
TableRow.propTypes = {
  index: PropTypes.number,
  style: PropTypes.object,
  row: PropTypes.object,
  schema: PropTypes.object,
  measureElement: PropTypes.func,
};

export function Table({ columns, data, hasSelectRow, schema, sortOptions, tableProps, searchVal, loadNextPage, ...props }) {
  const defaultColumn = React.useMemo(
    () => ({
      size: 150,
      minSize: 100,
      maxSize: 1200,
    }),
    []
  );

  const finalColumns = useMemo(() => (hasSelectRow ? [{
    id: 'selection',
    header: getCheckboxCell({
      title: gettext('Select All Rows'),
    }),
    cell: getCheckboxHeaderCell({
      title: gettext('Select Row'),
    }),
    enableSorting: false,
    enableResizing: false,
    maxSize: 35,
  }] : []).concat(
    columns.filter((c)=>_.isUndefined(c.enableVisibility) ? true : c.enableVisibility).map((c)=>({
      ...c,
      // if data is null then global search doesn't work
      // Use accessorFn to return empty string if data is null.
      accessorFn: c.accessorFn ?? (c.accessorKey ? (row)=>row[c.accessorKey] ?? '' : undefined),
    }))
  ), [hasSelectRow, columns]);

  // Render the UI for your table
  const tableRef = useRef();
  let flatData = [];
  let fetchMoreOnBottomReached = undefined;
  let totalFetched = 0;
  let totalDBRowCount = 0;

  if (loadNextPage) {
    //Infinite scrolling
    const { _data, fetchNextPage, isFetching } =
      useInfiniteQuery({
        queryKey: ['logs'],
        queryFn: async () => {
          const fetchedData = await loadNextPage();
          return fetchedData;
        },
        initialPageParam: 0,
        getNextPageParam: (_lastGroup, groups) => groups.length,
        refetchOnWindowFocus: false,
        placeholderData: keepPreviousData,
      });

    flatData = _data || [];
    totalFetched = flatData.length;

    //called on scroll and possibly on mount to fetch more data as the user scrolls and reaches bottom of table
    fetchMoreOnBottomReached = React.useCallback(
      (containerRefElement = HTMLDivElement | null) => {
        if (containerRefElement) {
          const { scrollHeight, scrollTop, clientHeight } = containerRefElement;
          //once the user has scrolled within 500px of the bottom of the table, fetch more data if we can
          if (
            scrollHeight - scrollTop - clientHeight < 500 &&
            !isFetching
          ) {
            fetchNextPage();
          }
        }
      },
      [fetchNextPage, isFetching, totalFetched, totalDBRowCount]
    );

    //a check on mount and after a fetch to see if the table is already scrolled to the bottom and immediately needs to fetch more data
    React.useEffect(() => {
      fetchMoreOnBottomReached(tableRef.current);
    }, [fetchMoreOnBottomReached]);
  }

  const table = useReactTable({
    columns: finalColumns,
    data: flatData.length >0 ? flatData : data,
    defaultColumn,
    autoResetAll: false,
    initialState: {
      sorting: sortOptions || [],
    },
    state: {
      rowSelection: props.selectedRows ?? {},
      globalFilter: searchVal,
    },
    columnResizeMode: 'onChange',
    onRowSelectionChange: props.setSelectedRows,
    enableRowSelection: (row) => (hasSelectRow && (_.isUndefined(row.original.canDrop) ? true : row.original.canDrop)),
    getCoreRowModel: getCoreRowModel(),
    getSortedRowModel: getSortedRowModel(),
    getFilteredRowModel: getFilteredRowModel(),
    getExpandedRowModel: getExpandedRowModel(),
    ...tableProps,
  });

  const rows = table.getRowModel().rows;

  const virtualizer = useVirtualizer({
    count: rows.length,
    getScrollElement: () => tableRef.current,
    estimateSize: () => ROW_HEIGHT,
    measureElement:
      typeof window !== 'undefined' &&
        navigator.userAgent.indexOf('Firefox') === -1
        ? element => element?.getBoundingClientRect().height
        : undefined,
    overscan: 20,
  });

  return (
    <PgReactTable ref={tableRef} table={table} onScrollFunc={loadNextPage?fetchMoreOnBottomReached: null }>
      <PgReactTableHeader table={table} />
      {rows.length == 0 ?
        <EmptyPanelMessage text={gettext('No rows found')} /> :
        <PgReactTableBody style={{ height: virtualizer.getTotalSize() + 'px'}}>
          {virtualizer.getVirtualItems().map((virtualRow) => {
            const row = rows[virtualRow.index];
            return <TableRow index={virtualRow.index} key={virtualRow.index} row={row} schema={schema}
              measureElement={virtualizer.measureElement}
              style={{
                transform: `translateY(${virtualRow.start}px)`, //this should always be a `style` as it changes on scroll
              }}
            />;
          })}
        </PgReactTableBody>}
    </PgReactTable>
  );
}
Table.propTypes = {
  columns: PropTypes.array,
  data: PropTypes.array,
  hasSelectRow: PropTypes.bool,
  schema: PropTypes.object,
  sortOptions: PropTypes.arrayOf(PropTypes.object),
  tableProps: PropTypes.object,
  selectedRows: PropTypes.object,
  setSelectedRows: PropTypes.func,
  searchVal: PropTypes.string,
  loadNextPage: PropTypes.func,
};

const StyledPgTableRoot = styled('div')(({theme})=>({
  display: 'flex',
  flexGrow: 1,
  overflow: 'hidden',
  flexDirection: 'column',
  height: '100%',
  '& .pgtable-header': {
    display: 'flex',
    background: theme.palette.background.default,
    padding: '8px 2px 4px',

    '& .pgtable-search-input': {
      minWidth: '300px'
    },
  },
  '& .pgtable-body': {
    flexGrow: 1,
    minHeight: 0,
    display: 'flex',
    flexDirection: 'column',
    backgroundColor: theme.otherVars.emptySpaceBg,
  },
  '&.pgtable-pgrt-border': {
    '& .pgrt': {
      border: '1px solid ' + theme.otherVars.borderColor,
    }
  },
  '&.pgtable-pgrt-cave': {
    '& .pgtable-body': {
      padding: '8px',
    },
    '& .pgtable-header': {
      padding: '8px 8px 4px',
    },
    '& .pgrt': {
      border: '1px solid ' + theme.otherVars.borderColor,
    }
  },
}));

const queryClient = new QueryClient();

export default function PgTable({ caveTable = true, tableNoBorder = true, ...props }) {
  const [searchVal, setSearchVal] = React.useState('');

  return (
<<<<<<< HEAD
    <QueryClientProvider client={queryClient}>
      <StyledPgTableRoot className={[tableNoBorder ? '' : 'pgtable-pgrt-border', caveTable ? 'pgtable-pgrt-cave' : ''].join(' ')} data-test={props['data-test']}>
        <Box className='pgtable-header'>
          {props.CustomHeader && (<Box className={['pgtable-custom-header-section', props['className']].join(' ')}> <props.CustomHeader /></Box>)}
          <Box marginLeft="auto">
            <InputText
              placeholder={gettext('Search')}
              controlProps={{ title: gettext('Search') }}
              className='pgtable-search-input'
              value={searchVal}
              onChange={(val) => {
                setSearchVal(val);
              }}
            />
          </Box>
=======
    <StyledPgTableRoot className={[tableNoBorder ? '' : 'pgtable-pgrt-border', caveTable ? 'pgtable-pgrt-cave' : ''].join(' ')} data-test={props['data-test']}>
      <Box className='pgtable-header'>
        {props.customHeader && (<Box className={['pgtable-custom-header-section', props['className']].join(' ')}>{props.customHeader}</Box>)}
        <Box marginLeft="auto">
          <InputText
            placeholder={gettext('Search')}
            controlProps={{ title: gettext('Search') }}
            className='pgtable-search-input'
            value={searchVal}
            onChange={(val) => {
              setSearchVal(val);
            }}
          />
>>>>>>> c44710c9
        </Box>
        <div className={'pgtable-body'} >
          <Table {...props} searchVal={searchVal}/>
        </div>
      </StyledPgTableRoot>
    </QueryClientProvider>
  );
}

PgTable.propTypes = {
  customHeader: PropTypes.element,
  caveTable: PropTypes.bool,
  tableNoBorder: PropTypes.bool,
  'data-test': PropTypes.string,
  'className': PropTypes.string
};<|MERGE_RESOLUTION|>--- conflicted
+++ resolved
@@ -273,7 +273,6 @@
   const [searchVal, setSearchVal] = React.useState('');
 
   return (
-<<<<<<< HEAD
     <QueryClientProvider client={queryClient}>
       <StyledPgTableRoot className={[tableNoBorder ? '' : 'pgtable-pgrt-border', caveTable ? 'pgtable-pgrt-cave' : ''].join(' ')} data-test={props['data-test']}>
         <Box className='pgtable-header'>
@@ -289,21 +288,6 @@
               }}
             />
           </Box>
-=======
-    <StyledPgTableRoot className={[tableNoBorder ? '' : 'pgtable-pgrt-border', caveTable ? 'pgtable-pgrt-cave' : ''].join(' ')} data-test={props['data-test']}>
-      <Box className='pgtable-header'>
-        {props.customHeader && (<Box className={['pgtable-custom-header-section', props['className']].join(' ')}>{props.customHeader}</Box>)}
-        <Box marginLeft="auto">
-          <InputText
-            placeholder={gettext('Search')}
-            controlProps={{ title: gettext('Search') }}
-            className='pgtable-search-input'
-            value={searchVal}
-            onChange={(val) => {
-              setSearchVal(val);
-            }}
-          />
->>>>>>> c44710c9
         </Box>
         <div className={'pgtable-body'} >
           <Table {...props} searchVal={searchVal}/>
